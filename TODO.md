# TODO

## Features
- make WIDTH, HEIGHT, TICKRATE, etc. act like constants so that something like WIDTH / 2 gets turned into a literal
- check for too many or too few arguments in function call
<<<<<<< HEAD
=======
- more logical operators (>, <=, >=)
- allow passing strings into functions
>>>>>>> 462644d2
- break statement
- inline functions?
- arrays
- importing functions from other files
- better function call register use
  - if there's only 1 function call in an expression, it can use the return register
  - if there's more than 1, then we have to use the arithmetic registers
- Check for reserved names on constants and file load identifiers
- Disallow variable assignment for constants

## Bugs
- compiler should throw an error when you try to reference an undefined var, but it doesn't
- function call identitfier validation seems to not be working
- function calls within expressions may fail at times
  - if a function is called from 2 different locations, the registers it uses may conflict with the expression's registers
  - Solutions:
    - When parsing a function, check all calls to that function and determine if registers are used when calling it. If so, then only use the unused ones.<|MERGE_RESOLUTION|>--- conflicted
+++ resolved
@@ -3,11 +3,8 @@
 ## Features
 - make WIDTH, HEIGHT, TICKRATE, etc. act like constants so that something like WIDTH / 2 gets turned into a literal
 - check for too many or too few arguments in function call
-<<<<<<< HEAD
-=======
 - more logical operators (>, <=, >=)
 - allow passing strings into functions
->>>>>>> 462644d2
 - break statement
 - inline functions?
 - arrays
